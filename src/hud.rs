use crate::{
    assets,
    leader_board::{LeaderBoard, LeaderBoardUI},
    message::Message,
    GameEngine, GameTime, Gui, MatchOptions, UINodeHandle,
};
use rg3d::{
    core::color::Color,
    event::{Event, WindowEvent},
    gui::{
        border::BorderBuilder,
        brush::Brush,
        grid::{Column, GridBuilder, Row},
        image::ImageBuilder,
        message::{MessageDirection, TextMessage, WidgetMessage},
        stack_panel::StackPanelBuilder,
        text::TextBuilder,
        ttf::{Font, SharedFont},
        widget::WidgetBuilder,
        HorizontalAlignment, Orientation, Thickness, VerticalAlignment,
    },
    utils,
};
use std::{
    collections::VecDeque,
    path::Path,
    sync::{Arc, Mutex},
};

pub struct Hud {
    root: UINodeHandle,
    health: UINodeHandle,
    armor: UINodeHandle,
    ammo: UINodeHandle,
    time: UINodeHandle,
    message: UINodeHandle,
    message_queue: VecDeque<String>,
    message_timeout: f32,
    leader_board: LeaderBoardUI,
    match_limit: UINodeHandle,
    first_score: UINodeHandle,
    second_score: UINodeHandle,
    died: UINodeHandle,
}

impl Hud {
    pub fn new(engine: &mut GameEngine) -> Self {
        let leader_board = LeaderBoardUI::new(engine);

        let frame_size = engine.renderer.get_frame_size();
        let ctx = &mut engine.user_interface.build_ctx();
        let resource_manager = engine.resource_manager.clone();

        let font = Font::from_file(
            Path::new(assets::fonts::SQUARES_BOLD),
            35.0,
            Font::default_char_set(),
        )
        .unwrap();
        let font = SharedFont(Arc::new(Mutex::new(font)));

        let health;
        let armor;
        let ammo;
        let message;
        let time;
        let first_score;
        let second_score;
        let match_limit;
        let died;
        let root = GridBuilder::new(
            WidgetBuilder::new()
                .with_width(frame_size.0 as f32)
                .with_height(frame_size.1 as f32)
                .with_visibility(false)
                .with_child(
                    ImageBuilder::new(
                        WidgetBuilder::new()
                            .with_horizontal_alignment(HorizontalAlignment::Center)
                            .with_vertical_alignment(VerticalAlignment::Center)
                            .with_width(33.0)
                            .with_height(33.0)
                            .on_row(0)
                            .on_column(1),
                    )
<<<<<<< HEAD
                    .with_opt_texture(utils::into_gui_texture(resource_manager.request_texture(
                        Path::new(assets::textures::interface::CROSSHAIR),
                        TextureKind::RGBA8,
                    )))
=======
                    .with_texture(utils::into_gui_texture(
                        resource_manager.request_texture(Path::new("data/ui/crosshair.tga")),
                    ))
>>>>>>> fe80e814
                    .build(ctx),
                )
                .with_child({
                    time = TextBuilder::new(
                        WidgetBuilder::new()
                            .with_margin(Thickness::uniform(2.0))
                            .with_horizontal_alignment(HorizontalAlignment::Center)
                            .on_column(1)
                            .on_row(0),
                    )
                    .with_font(font.clone())
                    .with_text("00:00:00")
                    .build(ctx);
                    time
                })
                .with_child(
                    GridBuilder::new(
                        WidgetBuilder::new()
                            .on_column(0)
                            .on_row(0)
                            .with_vertical_alignment(VerticalAlignment::Bottom)
                            .with_margin(Thickness {
                                left: 50.0,
                                top: 0.0,
                                right: 0.0,
                                bottom: 150.0,
                            })
                            .with_child(
                                BorderBuilder::new(
                                    WidgetBuilder::new()
                                        .on_column(0)
                                        .with_background(Brush::Solid(Color::opaque(34, 177, 76)))
                                        .with_foreground(Brush::Solid(Color::opaque(52, 216, 101)))
                                        .with_child({
                                            match_limit = TextBuilder::new(
                                                WidgetBuilder::new()
                                                    .with_horizontal_alignment(
                                                        HorizontalAlignment::Center,
                                                    )
                                                    .with_vertical_alignment(
                                                        VerticalAlignment::Center,
                                                    )
                                                    .with_foreground(Brush::Solid(Color::BLACK)),
                                            )
                                            .with_text("0")
                                            .build(ctx);
                                            match_limit
                                        }),
                                )
                                .with_stroke_thickness(Thickness::uniform(2.0))
                                .build(ctx),
                            )
                            .with_child(
                                BorderBuilder::new(
                                    WidgetBuilder::new()
                                        .on_column(1)
                                        .with_background(Brush::Solid(Color::opaque(249, 166, 2)))
                                        .with_foreground(Brush::Solid(Color::opaque(200, 110, 0)))
                                        .with_child({
                                            first_score = TextBuilder::new(
                                                WidgetBuilder::new()
                                                    .with_horizontal_alignment(
                                                        HorizontalAlignment::Center,
                                                    )
                                                    .with_vertical_alignment(
                                                        VerticalAlignment::Center,
                                                    )
                                                    .with_foreground(Brush::Solid(Color::BLACK)),
                                            )
                                            .with_text("0")
                                            .build(ctx);
                                            first_score
                                        }),
                                )
                                .with_stroke_thickness(Thickness::uniform(2.0))
                                .build(ctx),
                            )
                            .with_child(
                                BorderBuilder::new(
                                    WidgetBuilder::new()
                                        .on_column(2)
                                        .with_background(Brush::Solid(Color::opaque(127, 127, 127)))
                                        .with_foreground(Brush::Solid(Color::opaque(80, 80, 80)))
                                        .with_child({
                                            second_score = TextBuilder::new(
                                                WidgetBuilder::new()
                                                    .with_horizontal_alignment(
                                                        HorizontalAlignment::Center,
                                                    )
                                                    .with_vertical_alignment(
                                                        VerticalAlignment::Center,
                                                    )
                                                    .with_foreground(Brush::Solid(Color::BLACK)),
                                            )
                                            .with_text("0")
                                            .build(ctx);
                                            second_score
                                        }),
                                )
                                .with_stroke_thickness(Thickness::uniform(2.0))
                                .build(ctx),
                            ),
                    )
                    .add_column(Column::strict(75.0))
                    .add_column(Column::strict(75.0))
                    .add_column(Column::strict(75.0))
                    .add_row(Row::strict(33.0))
                    .build(ctx),
                )
                .with_child(
                    StackPanelBuilder::new(
                        WidgetBuilder::new()
                            .with_margin(Thickness::bottom(10.0))
                            .on_column(0)
                            .with_vertical_alignment(VerticalAlignment::Bottom)
                            .with_horizontal_alignment(HorizontalAlignment::Center)
                            .with_child(
                                ImageBuilder::new(
                                    WidgetBuilder::new().with_width(35.0).with_height(35.0),
                                )
<<<<<<< HEAD
                                .with_opt_texture(utils::into_gui_texture(
                                    resource_manager.request_texture(
                                        Path::new(assets::textures::interface::HEALTH_ICON),
                                        TextureKind::RGBA8,
                                    ),
=======
                                .with_texture(utils::into_gui_texture(
                                    resource_manager
                                        .request_texture(Path::new("data/ui/health_icon.png")),
>>>>>>> fe80e814
                                ))
                                .build(ctx),
                            )
                            .with_child(
                                TextBuilder::new(
                                    WidgetBuilder::new().with_width(170.0).with_height(35.0),
                                )
                                .with_text("Health:")
                                .with_font(font.clone())
                                .build(ctx),
                            )
                            .with_child({
                                health = TextBuilder::new(
                                    WidgetBuilder::new()
                                        .with_foreground(Brush::Solid(Color::opaque(180, 14, 22)))
                                        .with_width(170.0)
                                        .with_height(35.0),
                                )
                                .with_text("100")
                                .with_font(font.clone())
                                .build(ctx);
                                health
                            }),
                    )
                    .with_orientation(Orientation::Horizontal)
                    .build(ctx),
                )
                .with_child(
                    StackPanelBuilder::new(
                        WidgetBuilder::new()
                            .with_margin(Thickness::bottom(10.0))
                            .on_column(1)
                            .with_vertical_alignment(VerticalAlignment::Bottom)
                            .with_horizontal_alignment(HorizontalAlignment::Center)
                            .with_child(
                                ImageBuilder::new(
                                    WidgetBuilder::new().with_width(35.0).with_height(35.0),
                                )
<<<<<<< HEAD
                                .with_opt_texture(utils::into_gui_texture(
                                    resource_manager.request_texture(
                                        Path::new(assets::textures::interface::AMMO_ICON),
                                        TextureKind::RGBA8,
                                    ),
=======
                                .with_texture(utils::into_gui_texture(
                                    resource_manager
                                        .request_texture(Path::new("data/ui/ammo_icon.png")),
>>>>>>> fe80e814
                                ))
                                .build(ctx),
                            )
                            .with_child(
                                TextBuilder::new(
                                    WidgetBuilder::new().with_width(170.0).with_height(35.0),
                                )
                                .with_font(font.clone())
                                .with_text("Ammo:")
                                .build(ctx),
                            )
                            .with_child({
                                ammo = TextBuilder::new(
                                    WidgetBuilder::new()
                                        .with_foreground(Brush::Solid(Color::opaque(79, 79, 255)))
                                        .with_width(170.0)
                                        .with_height(35.0),
                                )
                                .with_font(font.clone())
                                .with_text("40")
                                .build(ctx);
                                ammo
                            }),
                    )
                    .with_orientation(Orientation::Horizontal)
                    .build(ctx),
                )
                .with_child(
                    StackPanelBuilder::new(
                        WidgetBuilder::new()
                            .with_margin(Thickness::bottom(10.0))
                            .on_column(2)
                            .with_vertical_alignment(VerticalAlignment::Bottom)
                            .with_horizontal_alignment(HorizontalAlignment::Center)
                            .with_child(
                                ImageBuilder::new(
                                    WidgetBuilder::new().with_width(35.0).with_height(35.0),
                                )
<<<<<<< HEAD
                                .with_opt_texture(utils::into_gui_texture(
                                    resource_manager.request_texture(
                                        Path::new(assets::textures::interface::SHIELD_ICON),
                                        TextureKind::RGBA8,
                                    ),
=======
                                .with_texture(utils::into_gui_texture(
                                    resource_manager
                                        .request_texture(Path::new("data/ui/shield_icon.png")),
>>>>>>> fe80e814
                                ))
                                .build(ctx),
                            )
                            .with_child(
                                TextBuilder::new(
                                    WidgetBuilder::new().with_width(170.0).with_height(35.0),
                                )
                                .with_font(font.clone())
                                .with_text("Armor:")
                                .build(ctx),
                            )
                            .with_child({
                                armor = TextBuilder::new(
                                    WidgetBuilder::new()
                                        .with_foreground(Brush::Solid(Color::opaque(255, 100, 26)))
                                        .with_width(170.0)
                                        .with_height(35.0),
                                )
                                .with_font(font.clone())
                                .with_text("100")
                                .build(ctx);
                                armor
                            }),
                    )
                    .with_orientation(Orientation::Horizontal)
                    .build(ctx),
                )
                .with_child({
                    message = TextBuilder::new(
                        WidgetBuilder::new()
                            .on_row(0)
                            .on_column(0)
                            .with_vertical_alignment(VerticalAlignment::Center)
                            .with_horizontal_alignment(HorizontalAlignment::Left)
                            .with_margin(Thickness {
                                left: 45.0,
                                top: 30.0,
                                right: 0.0,
                                bottom: 0.0,
                            })
                            .with_height(40.0)
                            .with_width(400.0),
                    )
                    .build(ctx);
                    message
                })
                .with_child({
                    died = TextBuilder::new(
                        WidgetBuilder::new()
                            .with_visibility(false)
                            .on_row(0)
                            .on_column(1)
                            .with_foreground(Brush::Solid(Color::opaque(200, 0, 0)))
                            .with_vertical_alignment(VerticalAlignment::Center)
                            .with_horizontal_alignment(HorizontalAlignment::Center),
                    )
                    .with_font(font)
                    .with_text("You Died")
                    .build(ctx);
                    died
                }),
        )
        .add_column(Column::stretch())
        .add_column(Column::stretch())
        .add_column(Column::stretch())
        .add_row(Row::stretch())
        .build(ctx);

        Self {
            leader_board,
            root,
            health,
            armor,
            ammo,
            message,
            time,
            first_score,
            second_score,
            match_limit,
            died,
            message_timeout: 0.0,
            message_queue: Default::default(),
        }
    }

    pub fn set_health(&mut self, ui: &mut Gui, health: f32) {
        ui.send_message(TextMessage::text(
            self.health,
            MessageDirection::ToWidget,
            format!("{}", health),
        ));
    }

    pub fn set_armor(&mut self, ui: &mut Gui, armor: f32) {
        ui.send_message(TextMessage::text(
            self.armor,
            MessageDirection::ToWidget,
            format!("{}", armor),
        ));
    }

    pub fn set_ammo(&mut self, ui: &mut Gui, ammo: u32) {
        ui.send_message(TextMessage::text(
            self.ammo,
            MessageDirection::ToWidget,
            format!("{}", ammo),
        ));
    }

    pub fn set_visible(&mut self, ui: &mut Gui, visible: bool) {
        ui.send_message(WidgetMessage::visibility(
            self.root,
            MessageDirection::ToWidget,
            visible,
        ));
    }

    pub fn set_time(&mut self, ui: &mut Gui, time: f32) {
        let seconds = (time % 60.0) as u32;
        let minutes = (time / 60.0) as u32;
        let hours = (time / 3600.0) as u32;

        ui.send_message(TextMessage::text(
            self.time,
            MessageDirection::ToWidget,
            format!("{:02}:{:02}:{:02}", hours, minutes, seconds),
        ));
    }

    pub fn set_is_died(&mut self, ui: &mut Gui, is_died: bool) {
        ui.send_message(WidgetMessage::visibility(
            self.died,
            MessageDirection::ToWidget,
            is_died,
        ));
    }

    pub fn add_message<P: AsRef<str>>(&mut self, message: P) {
        self.message_queue.push_back(message.as_ref().to_owned())
    }

    pub fn process_event(&mut self, engine: &mut GameEngine, event: &Event<()>) {
        if let Event::WindowEvent { event, .. } = event {
            if let WindowEvent::Resized(new_size) = event {
                engine.user_interface.send_message(WidgetMessage::width(
                    self.root,
                    MessageDirection::ToWidget,
                    new_size.width as f32,
                ));
                engine.user_interface.send_message(WidgetMessage::height(
                    self.root,
                    MessageDirection::ToWidget,
                    new_size.height as f32,
                ));
            }
        }

        self.leader_board.process_input_event(engine, event);
    }

    pub fn leader_board(&self) -> &LeaderBoardUI {
        &self.leader_board
    }

    pub fn update(&mut self, ui: &mut Gui, time: &GameTime) {
        self.message_timeout -= time.delta;

        if self.message_timeout <= 0.0 {
            if let Some(message) = self.message_queue.pop_front() {
                ui.send_message(TextMessage::text(
                    self.message,
                    MessageDirection::ToWidget,
                    message,
                ));
                self.message_timeout = 1.25;
            } else {
                ui.send_message(TextMessage::text(
                    self.message,
                    MessageDirection::ToWidget,
                    Default::default(),
                ));
            }
        }
    }

    fn update_leader_board_overview(
        &mut self,
        ui: &mut Gui,
        leader_board: &LeaderBoard,
        match_options: &MatchOptions,
    ) {
        // TODO: This is probably not correct way of showing leader and second place on HUD
        //  it is better to show player's score and leader/second score of some bot.
        if let Some((leader_name, leader_score)) = leader_board.highest_personal_score(None) {
            ui.send_message(TextMessage::text(
                self.first_score,
                MessageDirection::ToWidget,
                format!("{}", leader_score),
            ));

            if let Some((_, second_score)) = leader_board.highest_personal_score(Some(leader_name))
            {
                ui.send_message(TextMessage::text(
                    self.second_score,
                    MessageDirection::ToWidget,
                    format!("{}", second_score),
                ));
            }
        }

        let limit = match match_options {
            MatchOptions::DeathMatch(dm) => dm.frag_limit,
            MatchOptions::TeamDeathMatch(tdm) => tdm.team_frag_limit,
            MatchOptions::CaptureTheFlag(ctf) => ctf.flag_limit,
        };
        ui.send_message(TextMessage::text(
            self.match_limit,
            MessageDirection::ToWidget,
            format!("{}", limit),
        ));
    }

    pub fn handle_message(
        &mut self,
        message: &Message,
        ui: &mut Gui,
        leader_board: &LeaderBoard,
        match_options: &MatchOptions,
    ) {
        match message {
            Message::AddNotification { text } => self.add_message(text),
            Message::AddBot { .. }
            | Message::RemoveActor { .. }
            | Message::RespawnActor { .. }
            | Message::SpawnBot { .. }
            | Message::SpawnPlayer => {
                self.update_leader_board_overview(ui, leader_board, match_options)
            }
            _ => (),
        }

        self.leader_board
            .handle_message(message, ui, leader_board, match_options);
    }
}<|MERGE_RESOLUTION|>--- conflicted
+++ resolved
@@ -83,16 +83,10 @@
                             .on_row(0)
                             .on_column(1),
                     )
-<<<<<<< HEAD
-                    .with_opt_texture(utils::into_gui_texture(resource_manager.request_texture(
-                        Path::new(assets::textures::interface::CROSSHAIR),
-                        TextureKind::RGBA8,
-                    )))
-=======
                     .with_texture(utils::into_gui_texture(
-                        resource_manager.request_texture(Path::new("data/ui/crosshair.tga")),
+                        resource_manager
+                            .request_texture(Path::new(assets::textures::interface::CROSSHAIR)),
                     ))
->>>>>>> fe80e814
                     .build(ctx),
                 )
                 .with_child({
@@ -213,17 +207,10 @@
                                 ImageBuilder::new(
                                     WidgetBuilder::new().with_width(35.0).with_height(35.0),
                                 )
-<<<<<<< HEAD
-                                .with_opt_texture(utils::into_gui_texture(
-                                    resource_manager.request_texture(
-                                        Path::new(assets::textures::interface::HEALTH_ICON),
-                                        TextureKind::RGBA8,
-                                    ),
-=======
                                 .with_texture(utils::into_gui_texture(
-                                    resource_manager
-                                        .request_texture(Path::new("data/ui/health_icon.png")),
->>>>>>> fe80e814
+                                    resource_manager.request_texture(Path::new(
+                                        assets::textures::interface::HEALTH_ICON,
+                                    )),
                                 ))
                                 .build(ctx),
                             )
@@ -262,17 +249,10 @@
                                 ImageBuilder::new(
                                     WidgetBuilder::new().with_width(35.0).with_height(35.0),
                                 )
-<<<<<<< HEAD
-                                .with_opt_texture(utils::into_gui_texture(
-                                    resource_manager.request_texture(
-                                        Path::new(assets::textures::interface::AMMO_ICON),
-                                        TextureKind::RGBA8,
-                                    ),
-=======
                                 .with_texture(utils::into_gui_texture(
-                                    resource_manager
-                                        .request_texture(Path::new("data/ui/ammo_icon.png")),
->>>>>>> fe80e814
+                                    resource_manager.request_texture(Path::new(
+                                        assets::textures::interface::AMMO_ICON,
+                                    )),
                                 ))
                                 .build(ctx),
                             )
@@ -311,17 +291,10 @@
                                 ImageBuilder::new(
                                     WidgetBuilder::new().with_width(35.0).with_height(35.0),
                                 )
-<<<<<<< HEAD
-                                .with_opt_texture(utils::into_gui_texture(
-                                    resource_manager.request_texture(
-                                        Path::new(assets::textures::interface::SHIELD_ICON),
-                                        TextureKind::RGBA8,
-                                    ),
-=======
                                 .with_texture(utils::into_gui_texture(
-                                    resource_manager
-                                        .request_texture(Path::new("data/ui/shield_icon.png")),
->>>>>>> fe80e814
+                                    resource_manager.request_texture(Path::new(
+                                        assets::textures::interface::SHIELD_ICON,
+                                    )),
                                 ))
                                 .build(ctx),
                             )
