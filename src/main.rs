#![deny(unsafe_code)]
#![deny(unused_must_use)]

extern crate rand;
extern crate rg3d;
extern crate serde;
extern crate serde_json;

mod actor;
mod assets;
mod bot;
mod character;
mod control_scheme;
mod effects;
mod gui;
mod hud;
mod item;
mod jump_pad;
mod leader_board;
mod level;
mod match_menu;
mod menu;
mod message;
mod options_menu;
mod player;
mod projectile;
mod settings;
mod weapon;

use crate::{
    actor::Actor,
    control_scheme::ControlScheme,
    hud::Hud,
    level::Level,
    menu::Menu,
    message::Message,
    settings::{Settings, SoundSettings},
};
use rg3d::{
    core::{
        color::Color,
        pool::Handle,
        visitor::{Visit, VisitResult, Visitor},
    },
    engine::{resource_manager::ResourceManager, Engine},
<<<<<<< HEAD
    event::{DeviceEvent, ElementState, Event, VirtualKeyCode, WindowEvent},
    event_loop::{ControlFlow, EventLoop},
    gui::{
        message::MessageDirection,
        message::TextMessage,
        message::UiMessage,
=======
    event::{ElementState, Event, VirtualKeyCode, WindowEvent},
    event_loop::{ControlFlow, EventLoop},
    gui::{
        message::{MessageDirection, TextMessage, UiMessage},
>>>>>>> fe80e814
        node::{StubNode, UINode},
        text::TextBuilder,
        widget::WidgetBuilder,
        UserInterface,
    },
    sound::{
        context::{self, Context},
        effects::{BaseEffect, Effect, EffectInput},
        source::{
            generic::GenericSourceBuilder, spatial::SpatialSourceBuilder, SoundSource, Status,
        },
    },
    utils::translate_event,
};
use std::{
    cell::RefCell,
    fs::File,
    io::Write,
    path::Path,
    rc::Rc,
    sync::{
        mpsc::{self, Receiver, Sender},
        Arc, Mutex,
    },
    thread,
    time::{self, Duration, Instant},
};

const FIXED_FPS: f32 = 60.0;
const SETTINGS_FILE: &'static str = "settings.json";

// Define type aliases for engine structs.
pub type UiNode = UINode<(), StubNode>;
pub type UINodeHandle = Handle<UiNode>;
pub type GameEngine = Engine<(), StubNode>;
pub type Gui = UserInterface<(), StubNode>;
pub type GuiMessage = UiMessage<(), StubNode>;
pub type BuildContext<'a> = rg3d::gui::BuildContext<'a, (), StubNode>;

pub struct Game {
    menu: Menu,
    hud: Hud,
    engine: GameEngine,
    level: Option<Level>,
    debug_text: UINodeHandle,
    debug_string: String,
    last_tick_time: time::Instant,
    running: bool,
    control_scheme: Rc<RefCell<ControlScheme>>,
    time: GameTime,
    events_receiver: Receiver<Message>,
    events_sender: Sender<Message>,
    sound_manager: SoundManager,
}

#[derive(Copy, Clone)]
pub struct GameTime {
    clock: time::Instant,
    elapsed: f64,
    delta: f32,
}

// Disable false-positive lint, isize *is* portable.
#[allow(clippy::enum_clike_unportable_variant)]
pub enum CollisionGroups {
    Generic = 1,
    Projectile = 1 << 1,
    Actor = 1 << 2,
    All = std::isize::MAX,
}

#[derive(Copy, Clone, Debug)]
pub struct DeathMatch {
    pub time_limit_secs: f32,
    pub frag_limit: u32,
}

impl Default for DeathMatch {
    fn default() -> Self {
        Self {
            time_limit_secs: Default::default(),
            frag_limit: 0,
        }
    }
}

impl Visit for DeathMatch {
    fn visit(&mut self, name: &str, visitor: &mut Visitor) -> VisitResult {
        visitor.enter_region(name)?;

        self.time_limit_secs.visit("TimeLimit", visitor)?;
        self.frag_limit.visit("FragLimit", visitor)?;

        visitor.leave_region()
    }
}

#[derive(Copy, Clone, Debug)]
pub struct TeamDeathMatch {
    pub time_limit_secs: f32,
    pub team_frag_limit: u32,
}

impl Default for TeamDeathMatch {
    fn default() -> Self {
        Self {
            time_limit_secs: Default::default(),
            team_frag_limit: 0,
        }
    }
}

impl Visit for TeamDeathMatch {
    fn visit(&mut self, name: &str, visitor: &mut Visitor) -> VisitResult {
        visitor.enter_region(name)?;

        self.time_limit_secs.visit("TimeLimit", visitor)?;
        self.team_frag_limit.visit("TeamFragLimit", visitor)?;

        visitor.leave_region()
    }
}

#[derive(Copy, Clone, Debug)]
pub struct CaptureTheFlag {
    pub time_limit_secs: f32,
    pub flag_limit: u32,
}

impl Default for CaptureTheFlag {
    fn default() -> Self {
        Self {
            time_limit_secs: Default::default(),
            flag_limit: 0,
        }
    }
}

impl Visit for CaptureTheFlag {
    fn visit(&mut self, name: &str, visitor: &mut Visitor) -> VisitResult {
        visitor.enter_region(name)?;

        self.time_limit_secs.visit("TimeLimit", visitor)?;
        self.flag_limit.visit("FlagLimit", visitor)?;

        visitor.leave_region()
    }
}

#[derive(Copy, Clone, Debug)]
pub enum MatchOptions {
    DeathMatch(DeathMatch),
    TeamDeathMatch(TeamDeathMatch),
    CaptureTheFlag(CaptureTheFlag),
}

impl MatchOptions {
    fn from_id(id: u32) -> Result<Self, String> {
        match id {
            0 => Ok(MatchOptions::DeathMatch(Default::default())),
            1 => Ok(MatchOptions::TeamDeathMatch(Default::default())),
            2 => Ok(MatchOptions::CaptureTheFlag(Default::default())),
            _ => Err(format!("Invalid match options {}", id)),
        }
    }

    fn id(&self) -> u32 {
        match self {
            MatchOptions::DeathMatch(_) => 0,
            MatchOptions::TeamDeathMatch(_) => 1,
            MatchOptions::CaptureTheFlag(_) => 2,
        }
    }
}

impl Default for MatchOptions {
    fn default() -> Self {
        MatchOptions::DeathMatch(Default::default())
    }
}

impl Visit for MatchOptions {
    fn visit(&mut self, name: &str, visitor: &mut Visitor) -> VisitResult {
        visitor.enter_region(name)?;

        let mut id = self.id();
        id.visit("Id", visitor)?;
        if visitor.is_reading() {
            *self = Self::from_id(id)?;
        }
        match self {
            MatchOptions::DeathMatch(o) => o.visit("Data", visitor)?,
            MatchOptions::TeamDeathMatch(o) => o.visit("Data", visitor)?,
            MatchOptions::CaptureTheFlag(o) => o.visit("Data", visitor)?,
        }

        visitor.leave_region()
    }
}

pub struct SoundManager {
    context: Arc<Mutex<Context>>,
    music: Handle<SoundSource>,
    reverb: Handle<Effect>,
}

impl SoundManager {
<<<<<<< HEAD
    pub fn new(context: Arc<Mutex<Context>>, resource_manager: &mut ResourceManager) -> Self {
        let buffer = resource_manager
            .request_sound_buffer(assets::sounds::SOUNDTRACK, true)
            .unwrap();
=======
    pub fn new(context: Arc<Mutex<Context>>, resource_manager: ResourceManager) -> Self {
        let buffer = rg3d::futures::executor::block_on(
            resource_manager
                .request_sound_buffer("data/sounds/Antonio_Bizarro_Berzerker.ogg", true),
        )
        .unwrap();
>>>>>>> fe80e814
        let music = context.lock().unwrap().add_source(
            GenericSourceBuilder::new(buffer.into())
                .with_looping(true)
                .with_status(Status::Playing)
                .with_gain(0.25)
                .build_source()
                .unwrap(),
        );

        let mut base_effect = BaseEffect::default();
        base_effect.set_gain(0.7);
        let mut reverb = rg3d::sound::effects::reverb::Reverb::new(base_effect);
        reverb.set_decay_time(Duration::from_secs_f32(3.0));
        let reverb = context
            .lock()
            .unwrap()
            .add_effect(rg3d::sound::effects::Effect::Reverb(reverb));

        Self {
            context,
            music,
            reverb,
        }
    }

    pub async fn handle_message(&mut self, resource_manager: ResourceManager, message: &Message) {
        let mut context = self.context.lock().unwrap();

        match message {
            Message::PlaySound {
                path,
                position,
                gain,
                rolloff_factor,
                radius,
            } => {
                let shot_buffer = resource_manager
                    .request_sound_buffer(path, false)
                    .await
                    .unwrap();
                let shot_sound = SpatialSourceBuilder::new(
                    GenericSourceBuilder::new(shot_buffer.into())
                        .with_status(Status::Playing)
                        .with_play_once(true)
                        .with_gain(*gain)
                        .build()
                        .unwrap(),
                )
                .with_position(*position)
                .with_radius(*radius)
                .with_rolloff_factor(*rolloff_factor)
                .build_source();
                let source = context.add_source(shot_sound);
                context
                    .effect_mut(self.reverb)
                    .add_input(EffectInput::direct(source));
            }
            Message::SetMusicVolume { volume } => {
                context.source_mut(self.music).set_gain(*volume);
            }
            _ => {}
        }
    }
}

impl Visit for SoundManager {
    fn visit(&mut self, name: &str, visitor: &mut Visitor) -> VisitResult {
        visitor.enter_region(name)?;

        self.reverb.visit("Reverb", visitor)?;
        self.music.visit("Music", visitor)?;

        visitor.leave_region()
    }
}

impl Game {
    pub fn run() {
        let events_loop = EventLoop::<()>::new();

        let primary_monitor = events_loop.primary_monitor();
        let mut monitor_dimensions = primary_monitor.size();
        monitor_dimensions.height = (monitor_dimensions.height as f32 * 0.7) as u32;
        monitor_dimensions.width = (monitor_dimensions.width as f32 * 0.7) as u32;
        let inner_size = monitor_dimensions.to_logical::<f32>(primary_monitor.scale_factor());

        let window_builder = rg3d::window::WindowBuilder::new()
            .with_title("Rusty Shooter")
            .with_inner_size(inner_size)
            .with_resizable(true);

        let settings = settings::Settings::load_from_file(SETTINGS_FILE);
        let mut engine = GameEngine::new(window_builder, &events_loop).unwrap();
<<<<<<< HEAD

	engine.renderer.quality_settings = settings.renderer;

        {
            let sound_context = &mut engine.sound_context.lock().unwrap();
            if settings.sound.hrtf {
                SoundSettings::hrtf_on(sound_context);
            } else {
                SoundSettings::hrtf_off(sound_context);
            }
            sound_context.set_master_gain(settings.sound.sound_volume);
        }
=======
        let hrtf_sphere = rg3d::sound::hrtf::HrirSphere::from_file(
            "data/sounds/IRC_1040_C.bin",
            context::SAMPLE_RATE,
        )
        .unwrap();
        engine.sound_context.lock().unwrap().set_renderer(
            rg3d::sound::renderer::Renderer::HrtfRenderer(
                rg3d::sound::renderer::hrtf::HrtfRenderer::new(hrtf_sphere),
            ),
        );
>>>>>>> fe80e814

        effects::register_custom_emitter_factory();

        engine.renderer.set_ambient_color(Color::opaque(60, 60, 60));

        let control_scheme = Rc::new(RefCell::new(settings.controls));

        let fixed_timestep = 1.0 / FIXED_FPS;

        let time = GameTime {
            clock: Instant::now(),
            elapsed: 0.0,
            delta: fixed_timestep,
        };

        let (tx, rx) = mpsc::channel();

        let sound_manager = SoundManager::new(
            engine.sound_context.clone(),
            engine.resource_manager.clone(),
        );

        let mut game = Game {
            sound_manager,
            hud: Hud::new(&mut engine),
            running: true,
            menu: Menu::new(&mut engine, control_scheme.clone(), tx.clone()),
            control_scheme,
            debug_text: Handle::NONE,
            engine,
            level: None,
            debug_string: String::new(),
            last_tick_time: time::Instant::now(),
            time,
            events_receiver: rx,
            events_sender: tx,
        };

        game.create_debug_ui();

        events_loop.run(move |event, _, control_flow| {
            game.process_input_event(&event);

            match event {
                Event::MainEventsCleared => {
                    let mut dt = game.time.clock.elapsed().as_secs_f64() - game.time.elapsed;
                    while dt >= fixed_timestep as f64 {
                        dt -= fixed_timestep as f64;
                        game.time.elapsed += fixed_timestep as f64;

                        game.update(game.time);

                        while let Some(ui_event) = game.engine.user_interface.poll_message() {
                            game.menu.handle_ui_event(&mut game.engine, &ui_event);
                        }
                    }
                    if !game.running {
                        game.exit_game(control_flow);
                    }
                    game.engine.get_window().request_redraw();
                }
                Event::RedrawRequested(_) => {
                    game.update_statistics(game.time.elapsed);

                    // <<<<< ENABLE THIS TO SHOW DEBUG GEOMETRY >>>>>
                    if false {
                        game.debug_render();
                    }

                    // Render at max speed
                    game.engine.render(fixed_timestep).unwrap();
                    // Make sure to cap update rate to 60 FPS.
                    game.limit_fps(FIXED_FPS as f64);
                }
                Event::WindowEvent { event, .. } => match event {
                    WindowEvent::CloseRequested => {
                        game.destroy_level();
                        game.exit_game(control_flow);
                    }
                    WindowEvent::Resized(new_size) => {
                        game.engine.renderer.set_frame_size(new_size.into());
                    }
                    _ => (),
                },
                Event::LoopDestroyed => {
                    rg3d::core::profiler::print();
                }
                _ => *control_flow = ControlFlow::Poll,
            }
        });
    }

    fn debug_render(&mut self) {
        if let Some(level) = self.level.as_mut() {
            level.debug_draw(&mut self.engine);
        }
    }

    pub fn create_debug_ui(&mut self) {
        self.debug_text = TextBuilder::new(WidgetBuilder::new().with_width(400.0))
            .build(&mut self.engine.user_interface.build_ctx());
    }

    pub fn save_game(&mut self) -> VisitResult {
        let mut visitor = Visitor::new();

        // Visit engine state first.
        self.engine.visit("GameEngine", &mut visitor)?;

        self.level.visit("Level", &mut visitor)?;

        self.sound_manager.visit("SoundManager", &mut visitor)?;

        // Debug output
        if let Ok(mut file) = File::create(Path::new("save.txt")) {
            file.write_all(visitor.save_text().as_bytes()).unwrap();
        }

        visitor.save_binary(Path::new("save.bin"))
    }

    pub fn load_game(&mut self) -> VisitResult {
        println!("Attempting load a save...");

        let mut visitor = Visitor::load_binary(Path::new("save.bin"))?;

        // Clean up.
        self.destroy_level();

        // Load engine state first
        println!("Trying to load engine state...");
        self.engine.visit("GameEngine", &mut visitor)?;

        println!("GameEngine state successfully loaded!");

        // Then load game state.
        self.level.visit("Level", &mut visitor)?;

        println!("Game state successfully loaded!");

        self.sound_manager.visit("SoundManager", &mut visitor)?;
        self.sound_manager.context = self.engine.sound_context.clone();

        // Hide menu only of we successfully loaded a save.
        self.set_menu_visible(false);

        // Set control scheme for player.
        if let Some(level) = &mut self.level {
            level.set_message_sender(self.events_sender.clone());
            level.build_navmesh(&mut self.engine);
            level.control_scheme = Some(self.control_scheme.clone());
            let player = level.get_player();
            if let Actor::Player(player) = level.actors_mut().get_mut(player) {
                player.set_control_scheme(self.control_scheme.clone());
            }
        }

        self.time.elapsed = self.time.clock.elapsed().as_secs_f64();

        Ok(())
    }

    fn destroy_level(&mut self) {
        if let Some(ref mut level) = self.level.take() {
            level.destroy(&mut self.engine);
            println!("Current level destroyed!");
        }
    }

    fn exit_game(&self, control_flow: &mut rg3d::event_loop::ControlFlow) {
        let settings = Settings {
            controls: self.control_scheme.borrow().clone(),
            renderer: self.engine.renderer.get_quality_settings(),
            sound: SoundSettings::get_from_engine(&self.engine.sound_context.lock().unwrap()),
        };
        settings.write_to_file(SETTINGS_FILE);
        *control_flow = ControlFlow::Exit;
    }

    pub fn start_new_game(&mut self, options: MatchOptions) {
        self.destroy_level();
        self.level = Some(rg3d::futures::executor::block_on(Level::new(
            &mut self.engine,
            self.control_scheme.clone(),
            self.events_sender.clone(),
            options,
        )));
        self.set_menu_visible(false);
    }

    pub fn set_menu_visible(&mut self, visible: bool) {
        let ui = &mut self.engine.user_interface;
        self.menu.set_visible(ui, visible);
        self.hud.set_visible(ui, !visible);
    }

    pub fn is_menu_visible(&self) -> bool {
        self.menu.is_visible(&self.engine.user_interface)
    }

    pub fn update(&mut self, time: GameTime) {
        let window = self.engine.get_window();
        window.set_cursor_visible(self.is_menu_visible());
        let _ = window.set_cursor_grab(!self.is_menu_visible());

        self.engine.update(time.delta);

        if let Some(ref mut level) = self.level {
            level.update(&mut self.engine, time);
            let ui = &mut self.engine.user_interface;
            self.hud.set_time(ui, level.time());
            let player = level.get_player();
            if player.is_some() {
                // Sync hud with player state.
                let player = level.actors().get(player);
                self.hud.set_health(ui, player.get_health());
                self.hud.set_armor(ui, player.get_armor());
                let current_weapon = player.current_weapon();
                if current_weapon.is_some() {
                    self.hud
                        .set_ammo(ui, level.weapons()[current_weapon].ammo());
                }
                self.hud.set_is_died(ui, false);
            } else {
                self.hud.set_is_died(ui, true);
            }
        }

        self.handle_messages(time);

        self.hud.update(&mut self.engine.user_interface, &self.time);
    }

    fn handle_messages(&mut self, time: GameTime) {
        while let Ok(message) = self.events_receiver.try_recv() {
            match &message {
                Message::StartNewGame { options } => {
                    self.start_new_game(*options);
                }
                Message::SaveGame => match self.save_game() {
                    Ok(_) => println!("successfully saved"),
                    Err(e) => println!("failed to make a save, reason: {}", e),
                },
                Message::LoadGame => {
                    if let Err(e) = self.load_game() {
                        println!("Failed to load saved game. Reason: {:?}", e);
                    }
                }
                Message::QuitGame => {
                    self.destroy_level();
                    self.running = false;
                }
                Message::EndMatch => {
                    self.destroy_level();
                    self.hud
                        .leader_board()
                        .set_visible(true, &mut self.engine.user_interface);
                }
                _ => (),
            }

            rg3d::futures::executor::block_on(
                self.sound_manager
                    .handle_message(self.engine.resource_manager.clone(), &message),
            );

            if let Some(ref mut level) = self.level {
                rg3d::futures::executor::block_on(level.handle_message(
                    &mut self.engine,
                    &message,
                    time,
                ));

                self.hud.handle_message(
                    &message,
                    &mut self.engine.user_interface,
                    &level.leader_board,
                    &level.options,
                );
            }
        }
    }

    pub fn update_statistics(&mut self, elapsed: f64) {
        self.debug_string.clear();
        use std::fmt::Write;
        let statistics = self.engine.renderer.get_statistics();
        write!(
            self.debug_string,
            "Pure frame time: {:.2} ms\n\
               Capped frame time: {:.2} ms\n\
               FPS: {}\n\
               Triangles: {}\n\
               Draw calls: {}\n\
               Up time: {:.2} s\n\
               Sound render time: {:?}\n\
               UI Time: {:?}",
            statistics.pure_frame_time * 1000.0,
            statistics.capped_frame_time * 1000.0,
            statistics.frames_per_second,
            statistics.geometry.triangles_rendered,
            statistics.geometry.draw_calls,
            elapsed,
            self.engine
                .sound_context
                .lock()
                .unwrap()
                .full_render_duration(),
            self.engine.ui_time
        )
        .unwrap();

        self.engine.user_interface.send_message(TextMessage::text(
            self.debug_text,
            MessageDirection::ToWidget,
            self.debug_string.clone(),
        ));
    }

    pub fn limit_fps(&mut self, value: f64) {
        let current_time = time::Instant::now();
        let render_call_duration = current_time
            .duration_since(self.last_tick_time)
            .as_secs_f64();
        self.last_tick_time = current_time;
        let desired_frame_time = 1.0 / value;
        if render_call_duration < desired_frame_time {
            thread::sleep(Duration::from_secs_f64(
                desired_frame_time - render_call_duration,
            ));
        }
    }

    fn process_dispatched_event(&mut self, event: &Event<()>) {
        if let Event::WindowEvent { event, .. } = event {
            if let Some(event) = translate_event(event) {
                self.engine.user_interface.process_os_event(&event);
            }
        }

        if !self.is_menu_visible() {
            if let Some(ref mut level) = self.level {
                level.process_input_event(event);
            }
        }
    }

    pub fn process_input_event(&mut self, event: &Event<()>) {
        self.process_dispatched_event(event);

        if let Event::WindowEvent { event, .. } = event {
            if let WindowEvent::KeyboardInput { input, .. } = event {
                if let ElementState::Pressed = input.state {
                    if let Some(key) = input.virtual_keycode {
                        if key == VirtualKeyCode::Escape {
                            self.set_menu_visible(!self.is_menu_visible());
                        }
                    }
                }
            }
        }

        self.menu.process_input_event(&mut self.engine, &event);
        self.hud.process_event(&mut self.engine, &event);
    }
}

fn main() {
    Game::run();
}<|MERGE_RESOLUTION|>--- conflicted
+++ resolved
@@ -43,19 +43,10 @@
         visitor::{Visit, VisitResult, Visitor},
     },
     engine::{resource_manager::ResourceManager, Engine},
-<<<<<<< HEAD
-    event::{DeviceEvent, ElementState, Event, VirtualKeyCode, WindowEvent},
-    event_loop::{ControlFlow, EventLoop},
-    gui::{
-        message::MessageDirection,
-        message::TextMessage,
-        message::UiMessage,
-=======
     event::{ElementState, Event, VirtualKeyCode, WindowEvent},
     event_loop::{ControlFlow, EventLoop},
     gui::{
         message::{MessageDirection, TextMessage, UiMessage},
->>>>>>> fe80e814
         node::{StubNode, UINode},
         text::TextBuilder,
         widget::WidgetBuilder,
@@ -263,19 +254,12 @@
 }
 
 impl SoundManager {
-<<<<<<< HEAD
-    pub fn new(context: Arc<Mutex<Context>>, resource_manager: &mut ResourceManager) -> Self {
-        let buffer = resource_manager
-            .request_sound_buffer(assets::sounds::SOUNDTRACK, true)
-            .unwrap();
-=======
     pub fn new(context: Arc<Mutex<Context>>, resource_manager: ResourceManager) -> Self {
         let buffer = rg3d::futures::executor::block_on(
             resource_manager
-                .request_sound_buffer("data/sounds/Antonio_Bizarro_Berzerker.ogg", true),
+                .request_sound_buffer(assets::sounds::SOUNDTRACK, true),
         )
         .unwrap();
->>>>>>> fe80e814
         let music = context.lock().unwrap().add_source(
             GenericSourceBuilder::new(buffer.into())
                 .with_looping(true)
@@ -369,7 +353,6 @@
 
         let settings = settings::Settings::load_from_file(SETTINGS_FILE);
         let mut engine = GameEngine::new(window_builder, &events_loop).unwrap();
-<<<<<<< HEAD
 
 	engine.renderer.quality_settings = settings.renderer;
 
@@ -382,18 +365,6 @@
             }
             sound_context.set_master_gain(settings.sound.sound_volume);
         }
-=======
-        let hrtf_sphere = rg3d::sound::hrtf::HrirSphere::from_file(
-            "data/sounds/IRC_1040_C.bin",
-            context::SAMPLE_RATE,
-        )
-        .unwrap();
-        engine.sound_context.lock().unwrap().set_renderer(
-            rg3d::sound::renderer::Renderer::HrtfRenderer(
-                rg3d::sound::renderer::hrtf::HrtfRenderer::new(hrtf_sphere),
-            ),
-        );
->>>>>>> fe80e814
 
         effects::register_custom_emitter_factory();
 
